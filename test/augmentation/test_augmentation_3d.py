--- conflicted
+++ resolved
@@ -763,15 +763,12 @@
 
 class TestCoordinate:
     
+    
     @pytest.mark.parametrize("augmentation", [
         RandomHorizontalFlip3D(1.0, return_transform=True),
         RandomVerticalFlip3D(1.0, return_transform=True),
         RandomDepthicalFlip3D(1.0, return_transform=True),
-<<<<<<< HEAD
         RandomAffine3D(degrees=45., translate = (0.5,0.5,0.5), scale= (1.0,1.0), shears= 10.,align_corners = True,return_transform=True),
-=======
-        RandomAffine3D(degrees=45., translate = (0.5,0.5,0.5), scale= (0.5,0.5), shears= 10.,align_corners = True,return_transform=True),
->>>>>>> 3d07a664
         RandomRotation3D(45., return_transform=True)
         ])
     def test_inverse_coord_check(self,device,dtype, augmentation):
